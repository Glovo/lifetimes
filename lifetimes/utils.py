--- conflicted
+++ resolved
@@ -23,22 +23,6 @@
     holdout period (training and testing, respectively).
     It accepts transition data, and returns a Dataframe of sufficient statistics.
 
-<<<<<<< HEAD
-    Parameters:
-        transactions: a Pandas DataFrame of at least two cols.
-        customer_id_col: the column in transactions that denotes the customer_id
-        datetime_col: the column in transactions that denotes the datetime the purchase was made.
-        calibration_period_end: a period to limit the calibration to, inclusive.
-        observation_period_end (optional): a string or datetime to denote the final date of the study.
-            Events after this date are truncated. If not given, defaults to the max 'datetime_col'.
-        freq: Default 'D' for days. Other examples: 'W' for weekly.
-        datetime_format: a string that represents the timestamp format. Useful if Pandas can't understand
-            the provided format.
-        monetary_value_col: the column in transactions that denotes the monetary value of the transaction.
-            Optional, only needed for customer lifetime value estimation models.
-
-    Returns:
-=======
     Parameters
     ----------
     transactions: :obj: DataFrame
@@ -50,8 +34,8 @@
     calibration_period_end: :obj: datetime
         a period to limit the calibration to, inclusive.
     observation_period_end: :obj: datetime, optional
-        a string or datetime to denote the final date of the study. Events
-        after this date are truncated, inclusive.
+         a string or datetime to denote the final date of the study.
+         Events after this date are truncated. If not given, defaults to the max 'datetime_col'.
     freq: string, optional
         Default 'D' for days. Other examples: 'W' for weekly.
     datetime_format: string, optional
@@ -64,7 +48,6 @@
     Returns
     -------
     :obj: DataFrame
->>>>>>> eb389f06
         A dataframe with columns frequency_cal, recency_cal, T_cal, frequency_holdout, duration_holdout
         If monetary_value_col isn't None, the dataframe will also have the columns monetary_value_cal and
         monetary_value_holdout.
@@ -116,13 +99,8 @@
     return combined_data
 
 
-<<<<<<< HEAD
-def find_first_transactions(transactions, customer_id_col, datetime_col, monetary_value_col=None, datetime_format=None,
+def _find_first_transactions(transactions, customer_id_col, datetime_col, monetary_value_col=None, datetime_format=None,
                             observation_period_end=None, freq='D'):
-=======
-def _find_first_transactions(transactions, customer_id_col, datetime_col, monetary_value_col=None, datetime_format=None,
-                             observation_period_end=datetime.today(), freq='D'):
->>>>>>> eb389f06
     """
     Return dataframe with first transactions.
 
@@ -131,20 +109,6 @@
     and appends a column named 'repeated' to the transaction log which indicates which rows
     are repeated transactions for that customer_id.
 
-<<<<<<< HEAD
-    Parameters:
-        transactions: a Pandas DataFrame.
-        customer_id_col: the column in transactions that denotes the customer_id
-        datetime_col: the column in transactions that denotes the datetime the purchase was made.
-        monetary_value_col: the column in transactions that denotes the monetary value of the transaction.
-            Optional, only needed for customer lifetime value estimation models.
-        observation_period_end (optional): a string or datetime to denote the final date of the study.
-            Events after this date are truncated. If not given, defaults to the max 'datetime_col'.
-        datetime_format: a string that represents the timestamp format. Useful if Pandas can't understand
-            the provided format.
-        freq: Default 'D' for days, 'W' for weeks, 'M' for months... etc. Full list here:
-            http://pandas.pydata.org/pandas-docs/stable/timeseries.html#dateoffset-objects
-=======
     Parameters
     ----------
     transactions: :obj: DataFrame
@@ -157,15 +121,14 @@
         the column in transactions that denotes the monetary value of the transaction.
         Optional, only needed for customer lifetime value estimation models.
     observation_period_end: :obj: datetime
-        a string or datetime to denote the final date of the study. Events
-        after this date are truncated.
+        a string or datetime to denote the final date of the study.
+        Events after this date are truncated. If not given, defaults to the max 'datetime_col'.
     datetime_format: string, optional
         a string that represents the timestamp format. Useful if Pandas can't understand
         the provided format.
     freq: string, optional
         Default 'D' for days, 'W' for weeks, 'M' for months... etc. Full list here:
         http://pandas.pydata.org/pandas-docs/stable/timeseries.html#dateoffset-objects
->>>>>>> eb389f06
 
     """
     if observation_period_end is None:
@@ -215,24 +178,6 @@
     to a Dataframe of the form:
         customer_id, frequency, recency, T [, monetary_value]
 
-<<<<<<< HEAD
-    Parameters:
-        transactions: a Pandas DataFrame.
-        customer_id_col: the column in transactions that denotes the customer_id
-        datetime_col: the column in transactions that denotes the datetime the purchase was made.
-        monetary_value_col: the columns in the transactions that denotes the monetary value of the transaction.
-            Optional, only needed for customer lifetime value estimation models.
-        observation_period_end (optional): a string or datetime to denote the final date of the study.
-            Events after this date are truncated. If not given, defaults to the max 'datetime_col'.
-        datetime_format: a string that represents the timestamp format. Useful if Pandas can't understand
-            the provided format.
-        freq: Default 'D' for days, 'W' for weeks, 'M' for months... etc. Full list here:
-            http://pandas.pydata.org/pandas-docs/stable/timeseries.html#dateoffset-objects
-
-    Returns:
-        Dataframe of the form:
-            customer_id, frequency, recency, T [, monetary_value]
-=======
     Parameters
     ----------
     transactions: :obj: DataFrame
@@ -245,8 +190,8 @@
         the columns in the transactions that denotes the monetary value of the transaction.
         Optional, only needed for customer lifetime value estimation models.
     observation_period_end: datetime, optional
-        a string or datetime to denote the final date of the study. Events
-        after this date are truncated.
+         a string or datetime to denote the final date of the study.
+         Events after this date are truncated. If not given, defaults to the max 'datetime_col'.
     datetime_format: string, optional
         a string that represents the timestamp format. Useful if Pandas can't understand
         the provided format.
@@ -258,7 +203,6 @@
     -------
     :obj: Dataframe:
         customer_id, frequency, recency, T [, monetary_value]
->>>>>>> eb389f06
 
     """
     if observation_period_end is None:
